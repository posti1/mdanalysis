# -*- Mode: python; tab-width: 4; indent-tabs-mode:nil; coding:utf-8 -*-
# vim: tabstop=4 expandtab shiftwidth=4 softtabstop=4 fileencoding=utf-8
#
# MDAnalysis --- https://www.mdanalysis.org
# Copyright (c) 2006-2017 The MDAnalysis Development Team and contributors
# (see the file AUTHORS for the full list of names)
#
# Released under the GNU Public Licence, v2 or any higher version
#
# Please cite your use of MDAnalysis in published work:
#
# R. J. Gowers, M. Linke, J. Barnoud, T. J. E. Reddy, M. N. Melo, S. L. Seyler,
# D. L. Dotson, J. Domanski, S. Buchoux, I. M. Kenney, and O. Beckstein.
# MDAnalysis: A Python package for the rapid analysis of molecular dynamics
# simulations. In S. Benthall and S. Rostrup editors, Proceedings of the 15th
# Python in Science Conference, pages 102-109, Austin, TX, 2016. SciPy.
# doi: 10.25080/majora-629e541a-00e
#
# N. Michaud-Agrawal, E. J. Denning, T. B. Woolf, and O. Beckstein.
# MDAnalysis: A Toolkit for the Analysis of Molecular Dynamics Simulations.
# J. Comput. Chem. 32 (2011), 2319--2327, doi:10.1002/jcc.21787
#
from __future__ import absolute_import, division, print_function
from contextlib import contextmanager

import MDAnalysis as mda
import MDAnalysis.analysis.align as align
import MDAnalysis.analysis.rms as rms
import os
import numpy as np
import pytest
from MDAnalysis import SelectionError, SelectionWarning
from MDAnalysisTests import executable_not_found, tempdir
from MDAnalysisTests.datafiles import PSF, DCD, CRD, FASTA, ALIGN_BOUND, ALIGN_UNBOUND
from numpy.testing import (
    assert_almost_equal,
    assert_equal,
    assert_array_equal,
    assert_array_almost_equal,
)

#Function for Parametrizing conditional raising
@contextmanager
def does_not_raise():
    yield

class TestRotationMatrix(object):
    a = np.array([[0.1, 0.2, 0.3], [1.1, 1.1, 1.1]])
    b = np.array([[0.1, 0.1, 0.1], [1.1, 1.1, 1.1]])
    w = np.array([1.3, 2.3])

    @pytest.mark.parametrize('a, b, weights', (
            (a, b, None),
            (a, b, w),
            (a.astype(np.int), b.astype(np.int), w.astype(np.float32))
    ))
    def test_rotation_matrix_input(self, a, b, weights):
        rot, rmsd = align.rotation_matrix(a, b, weights)
        assert_equal(rot, np.eye(3))
        assert rmsd is None

    def test_list_args(self):
        a = [[0.1, 0.2, 0.3], [1.1, 1.1, 1.1]]
        b = [[0.1, 0.1, 0.1], [1.1, 1.1, 1.1]]
        w = [1.3, 2.3]
        rot, rmsd = align.rotation_matrix(a, b, w)
        assert_equal(rot, np.eye(3))
        assert rmsd is None

    def test_exception(self):
        a = [[0.1, 0.2, 0.3],
             [1.1, 1.1, 1.1],
             [2, 2, 2]]
        b = [[0.1, 0.1, 0.1],
             [1.1, 1.1, 1.1]]
        with pytest.raises(ValueError):
            align.rotation_matrix(a, b)


class TestGetMatchingAtoms(object):
    @staticmethod
    @pytest.fixture()
    def universe():
        return mda.Universe(PSF, DCD)

    @staticmethod
    @pytest.fixture()
    def reference():
        return mda.Universe(PSF, DCD)

    @staticmethod
    @pytest.fixture()
    def reference_small(reference):
        return mda.Merge(reference.select_atoms(
            "not name H* and not atom 4AKE 1 CA"))

    @pytest.mark.parametrize("strict", (True, False))
    def test_match(self, universe, reference, strict,
                   selection="protein and backbone"):
        ref = reference.select_atoms(selection)
        mobile = universe.select_atoms(selection)
        groups = align.get_matching_atoms(ref, mobile, strict=strict)
        assert_equal(groups[0].names, groups[1].names)

    @pytest.mark.parametrize("strict", (True, False))
    def test_nomatch_atoms_raise(self, universe, reference,
                                 strict, selection="protein and backbone"):
        # one atom less but same residues; with strict=False should try
        # to get selections (but current code fails, so we also raise SelectionError)
        ref = reference.select_atoms(selection).atoms[1:]
        mobile = universe.select_atoms(selection)
        if strict:
            with pytest.raises(SelectionError):
                groups = align.get_matching_atoms(ref, mobile, strict=strict)
        else:
            with pytest.warns(SelectionWarning):
                with pytest.raises(SelectionError):
                    groups = align.get_matching_atoms(ref, mobile, strict=strict)

    @pytest.mark.parametrize("strict", (True, False))
    def test_nomatch_residues_raise_empty(self, universe, reference_small,
                                          strict, selection="protein and backbone"):
        # one atom less and all residues different: will currently create
        # empty selections with strict=False, see also
        # https://gist.github.com/orbeckst/2686badcd15031e6c946baf9164a683d
        ref = reference_small.select_atoms(selection)
        mobile = universe.select_atoms(selection)
        if strict:
            with pytest.raises(SelectionError):
                groups = align.get_matching_atoms(ref, mobile, strict=strict)
        else:
            with pytest.warns(SelectionWarning):
                with pytest.raises(SelectionError):
                    groups = align.get_matching_atoms(ref, mobile, strict=strict)

    def test_toggle_atom_mismatch_default_error(self, universe, reference):
        selection = ('resname ALA and name CA', 'resname ALA and name O')
        with pytest.raises(SelectionError):
            rmsd = align.alignto(universe, reference, select=selection)

    def test_toggle_atom_mismatch_kwarg_error(self, universe, reference):
        selection = ('resname ALA and name CA', 'resname ALA and name O')
        with pytest.raises(SelectionError):
            rmsd = align.alignto(universe, reference, select=selection, match_atoms=True)

    def test_toggle_atom_nomatch(self, universe, reference):
        selection = ('resname ALA and name CA', 'resname ALA and name O')
        rmsd = align.alignto(universe, reference, select=selection, match_atoms=False)
        assert rmsd[0] > 0.01

    def test_toggle_atom_nomatch_mismatch_atoms(self, universe, reference):
        # mismatching number of atoms, but same number of residues
        u = universe.select_atoms('resname ALA and name CA')
        u += universe.select_atoms('resname ALA and name O')[-1]
        ref = reference.select_atoms('resname ALA and name CA')
        with pytest.raises(SelectionError):
            align.alignto(u, ref, select='all', match_atoms=False)

<<<<<<< HEAD
    @pytest.mark.parametrize('subselection, expectation', [
        ('resname ALA and name CA', does_not_raise()),
        (mda.Universe(PSF, DCD).select_atoms('resname ALA and name CA'), does_not_raise()),
        (1234, pytest.raises(TypeError)),
    ])
    def test_subselection_alignto(self, universe, reference, subselection, expectation):

        with expectation:
            rmsd = align.alignto(universe, reference, subselection=subselection)
            assert_almost_equal(rmsd[1], 0.0, decimal=9)
=======
    def test_no_atom_masses(self, universe):
        #if no masses are present
        u = mda.Universe.empty(6, 2, atom_resindex=[0, 0, 0, 1, 1, 1], trajectory=True)
        with pytest.warns(SelectionWarning):
            align.get_matching_atoms(u.atoms, u.atoms)

    def test_one_universe_has_masses(self, universe):
        u = mda.Universe.empty(6, 2, atom_resindex=[0, 0, 0, 1, 1, 1], trajectory=True)
        ref = mda.Universe.empty(6, 2, atom_resindex=[0, 0, 0, 1, 1, 1], trajectory=True)
        ref.add_TopologyAttr('masses')
        with pytest.warns(SelectionWarning):
            align.get_matching_atoms(u.atoms, ref.atoms)

>>>>>>> faebd3ed

class TestAlign(object):
    @staticmethod
    @pytest.fixture()
    def universe():
        return mda.Universe(PSF, DCD)

    @staticmethod
    @pytest.fixture()
    def reference():
        return mda.Universe(PSF, DCD)

    def test_rmsd(self, universe, reference):
        universe.trajectory[0]  # ensure first frame
        bb = universe.select_atoms('backbone')
        first_frame = bb.positions
        universe.trajectory[-1]
        last_frame = bb.positions
        assert_almost_equal(rms.rmsd(first_frame, first_frame), 0.0, 5,
                            err_msg="error: rmsd(X,X) should be 0")
        # rmsd(A,B) = rmsd(B,A) should be exact but spurious failures in the
        # 9th decimal have been observed (see Issue 57 comment #1) so we relax
        # the test to 6 decimals.
        rmsd = rms.rmsd(first_frame, last_frame, superposition=True)
        assert_almost_equal(
            rms.rmsd(last_frame, first_frame, superposition=True), rmsd, 6,
            err_msg="error: rmsd() is not symmetric")
        assert_almost_equal(rmsd, 6.820321761927005, 5,
                            err_msg="RMSD calculation between 1st and last AdK frame gave wrong answer")
        # test masses as weights
        last_atoms_weight = universe.atoms.masses
        A = universe.trajectory[0]
        B = reference.trajectory[-1]
        rmsd = align.alignto(universe, reference, weights='mass')
        rmsd_sup_weight = rms.rmsd(A, B, weights=last_atoms_weight, center=True,
                                   superposition=True)
        assert_almost_equal(rmsd[1], rmsd_sup_weight, 6)

    def test_rmsd_custom_mass_weights(self, universe, reference):
        last_atoms_weight = universe.atoms.masses
        A = universe.trajectory[0]
        B = reference.trajectory[-1]
        rmsd = align.alignto(universe, reference,
                             weights=reference.atoms.masses)
        rmsd_sup_weight = rms.rmsd(A, B, weights=last_atoms_weight, center=True,
                                   superposition=True)
        assert_almost_equal(rmsd[1], rmsd_sup_weight, 6)

    def test_rmsd_custom_weights(self, universe, reference):
        weights = np.zeros(universe.atoms.n_atoms)
        ca = universe.select_atoms('name CA')
        weights[ca.indices] = 1
        rmsd = align.alignto(universe, reference, select='name CA')
        rmsd_weights = align.alignto(universe, reference, weights=weights)
        assert_almost_equal(rmsd[1], rmsd_weights[1], 6)

    def test_AlignTraj_outfile_default(self, universe, reference):
        with tempdir.in_tempdir():
            reference.trajectory[-1]
            x = align.AlignTraj(universe, reference)
            try:
                assert os.path.basename(x.filename) == 'rmsfit_adk_dims.dcd'
            finally:
                x._writer.close()

    def test_AlignTraj_outfile_default_exists(self, universe, reference, tmpdir):
        reference.trajectory[-1]
        outfile = str(tmpdir.join('align_test.dcd'))
        align.AlignTraj(universe, reference, filename=outfile).run()
        fitted = mda.Universe(PSF, outfile)

        # ensure default file exists
        with mda.Writer(str(tmpdir.join("rmsfit_align_test.dcd")),
                        n_atoms=fitted.atoms.n_atoms) as w:
            w.write(fitted.atoms)

        with tempdir.in_tempdir():
            align.AlignTraj(fitted, reference)

            # we are careful now. The default does nothing
            with pytest.raises(IOError):
                align.AlignTraj(fitted, reference, force=False)

    def test_AlignTraj_step_works(self, universe, reference, tmpdir):
        reference.trajectory[-1]
        outfile = str(tmpdir.join('align_test.dcd'))
        # this shouldn't throw an exception
        align.AlignTraj(universe, reference, filename=outfile).run(step=10)

    def test_AlignTraj(self, universe, reference, tmpdir):
        reference.trajectory[-1]
        outfile = str(tmpdir.join('align_test.dcd'))
        x = align.AlignTraj(universe, reference, filename=outfile).run()
        fitted = mda.Universe(PSF, outfile)

        assert_almost_equal(x.rmsd[0], 6.9290, decimal=3)
        assert_almost_equal(x.rmsd[-1], 5.2797e-07, decimal=3)

        # RMSD against the reference frame
        # calculated on Mac OS X x86 with MDA 0.7.2 r689
        # VMD: 6.9378711
        self._assert_rmsd(reference, fitted, 0, 6.929083044751061)
        self._assert_rmsd(reference, fitted, -1, 0.0)

    def test_AlignTraj_weighted(self, universe, reference, tmpdir):
        outfile = str(tmpdir.join('align_test.dcd'))
        x = align.AlignTraj(universe, reference,
                            filename=outfile, weights='mass').run()
        fitted = mda.Universe(PSF, outfile)
        assert_almost_equal(x.rmsd[0], 0, decimal=3)
        assert_almost_equal(x.rmsd[-1], 6.9033, decimal=3)

        self._assert_rmsd(reference, fitted, 0, 0.0,
                          weights=universe.atoms.masses)
        self._assert_rmsd(reference, fitted, -1, 6.929083032629219,
                          weights=universe.atoms.masses)

    def test_AlignTraj_custom_weights(self, universe, reference, tmpdir):
        weights = np.zeros(universe.atoms.n_atoms)
        ca = universe.select_atoms('name CA')
        weights[ca.indices] = 1

        outfile = str(tmpdir.join('align_test.dcd'))

        x = align.AlignTraj(universe, reference,
                            filename=outfile, select='name CA').run()
        x_weights = align.AlignTraj(universe, reference,
                                    filename=outfile, weights=weights).run()

        assert_array_almost_equal(x.rmsd, x_weights.rmsd)

    def test_AlignTraj_custom_mass_weights(self, universe, reference, tmpdir):
        outfile = str(tmpdir.join('align_test.dcd'))
        x = align.AlignTraj(universe, reference,
                            filename=outfile,
                            weights=reference.atoms.masses).run()
        fitted = mda.Universe(PSF, outfile)
        assert_almost_equal(x.rmsd[0], 0, decimal=3)
        assert_almost_equal(x.rmsd[-1], 6.9033, decimal=3)

        self._assert_rmsd(reference, fitted, 0, 0.0,
                          weights=universe.atoms.masses)
        self._assert_rmsd(reference, fitted, -1, 6.929083032629219,
                          weights=universe.atoms.masses)

    def test_AlignTraj_partial_fit(self, universe, reference, tmpdir):
        outfile = str(tmpdir.join('align_test.dcd'))
        # fitting on a partial selection should still write the whole topology
        align.AlignTraj(universe, reference, select='resid 1-20',
                        filename=outfile, weights='mass').run()
        mda.Universe(PSF, outfile)

    def test_AlignTraj_in_memory(self, universe, reference, tmpdir):
        outfile = str(tmpdir.join('align_test.dcd'))
        reference.trajectory[-1]
        x = align.AlignTraj(universe, reference, filename=outfile,
                            in_memory=True).run()
        assert x.filename is None
        assert_almost_equal(x.rmsd[0], 6.9290, decimal=3)
        assert_almost_equal(x.rmsd[-1], 5.2797e-07, decimal=3)

        # check in memory trajectory
        self._assert_rmsd(reference, universe, 0, 6.929083044751061)
        self._assert_rmsd(reference, universe, -1, 0.0)

    def _assert_rmsd(self, reference, fitted, frame, desired, weights=None):
        fitted.trajectory[frame]
        rmsd = rms.rmsd(reference.atoms.positions, fitted.atoms.positions,
                        superposition=True)
        assert_almost_equal(rmsd, desired, decimal=5,
                            err_msg="frame {0:d} of fit does not have "
                                    "expected RMSD".format(frame))

    def test_alignto_checks_selections(self, universe, reference):
        """Testing that alignto() fails if selections do not
        match (Issue 143)"""
        u = universe

        def different_size():
            a = u.atoms[10:100]
            b = u.atoms[10:101]
            return align.alignto(a, b)

        with pytest.raises(SelectionError):
            different_size()

        def different_atoms():
            a = u.atoms[10:20]
            b = u.atoms[10:17] + u.atoms[18:21]
            return align.alignto(a, b)

        with pytest.raises(SelectionError):
            different_atoms()

    def test_alignto_partial_universe(self, universe, reference):
        u_bound = mda.Universe(ALIGN_BOUND)
        u_free = mda.Universe(ALIGN_UNBOUND)
        selection = 'segid B'

        segB_bound = u_bound.select_atoms(selection)
        segB_free = u_free.select_atoms(selection)
        segB_free.translate(segB_bound.centroid() - segB_free.centroid())

        align.alignto(u_free, u_bound, select=selection)
        assert_array_almost_equal(segB_bound.positions, segB_free.positions,
                                  decimal=3)


def _get_aligned_average_positions(ref_files, ref, select="all", **kwargs):
    u = mda.Universe(*ref_files, in_memory=True)
    prealigner = align.AlignTraj(u, ref, select=select, **kwargs).run()
    ag = u.select_atoms(select)
    reference_coordinates = u.trajectory.timeseries(asel=ag).mean(axis=1)
    rmsd = sum(prealigner.rmsd/len(u.trajectory))
    return reference_coordinates, rmsd

class TestAverageStructure(object):

    ref_files = (PSF, DCD)

    @pytest.fixture
    def universe(self):
        return mda.Universe(*self.ref_files)

    @pytest.fixture
    def reference(self):
        return mda.Universe(PSF, CRD)

    def test_average_structure(self, universe, reference):
        ref, rmsd = _get_aligned_average_positions(self.ref_files, reference)
        avg = align.AverageStructure(universe, reference).run()
        assert_almost_equal(avg.universe.atoms.positions, ref, decimal=4)
        assert_almost_equal(avg.rmsd, rmsd)

    def test_average_structure_mass_weighted(self, universe, reference):
        ref, rmsd = _get_aligned_average_positions(self.ref_files, reference, weights='mass')
        avg = align.AverageStructure(universe, reference, weights='mass').run()
        assert_almost_equal(avg.universe.atoms.positions, ref, decimal=4)
        assert_almost_equal(avg.rmsd, rmsd)

    def test_average_structure_select(self, universe, reference):
        select = 'protein and name CA and resid 3-5'
        ref, rmsd = _get_aligned_average_positions(self.ref_files, reference, select=select)
        avg = align.AverageStructure(universe, reference, select=select).run()
        assert_almost_equal(avg.universe.atoms.positions, ref, decimal=4)
        assert_almost_equal(avg.rmsd, rmsd)

    def test_average_structure_no_ref(self, universe):
        ref, rmsd = _get_aligned_average_positions(self.ref_files, universe)
        avg = align.AverageStructure(universe).run()
        assert_almost_equal(avg.universe.atoms.positions, ref, decimal=4)
        assert_almost_equal(avg.rmsd, rmsd)

    def test_average_structure_no_msf(self, universe):
        avg = align.AverageStructure(universe).run()
        assert not hasattr(avg, 'msf')

    def test_mismatch_atoms(self, universe):
        u = mda.Merge(universe.atoms[:10])
        with pytest.raises(SelectionError):
            align.AverageStructure(universe, u)

    def test_average_structure_ref_frame(self, universe):
        ref_frame = 3
        u = mda.Merge(universe.atoms)

        # change to ref_frame
        universe.trajectory[ref_frame]
        u.load_new(universe.atoms.positions)

        # back to start
        universe.trajectory[0]
        ref, rmsd = _get_aligned_average_positions(self.ref_files, u)
        avg = align.AverageStructure(universe, ref_frame=ref_frame).run()
        assert_almost_equal(avg.universe.atoms.positions, ref, decimal=4)
        assert_almost_equal(avg.rmsd, rmsd)

    def test_average_structure_in_memory(self, universe):
        avg = align.AverageStructure(universe, in_memory=True).run()
        reference_coordinates = universe.trajectory.timeseries().mean(axis=1)
        assert_almost_equal(avg.universe.atoms.positions, reference_coordinates, decimal=4)
        assert avg.filename is None


class TestAlignmentProcessing(object):
    seq = FASTA

    def test_fasta2select_aligned(self):
        """test align.fasta2select() on aligned FASTA (Issue 112)"""
        sel = align.fasta2select(self.seq, is_aligned=True)
        # length of the output strings, not residues or anything real...
        assert len(
            sel['reference']) == 30623, "selection string has unexpected length"
        assert len(
            sel['mobile']) == 30623, "selection string has unexpected length"

    @pytest.mark.skipif(executable_not_found("clustalw2"),
                        reason="Test skipped because clustalw2 executable not found")
    def test_fasta2select_file(self, tmpdir):
        sel = align.fasta2select(self.seq, is_aligned=False,
                                 alnfilename=None, treefilename=None)
        assert len(
            sel['reference']) == 23080, "selection string has unexpected length"
        assert len(
            sel['mobile']) == 23090, "selection string has unexpected length"

    @pytest.mark.skipif(executable_not_found("clustalw2"),
                        reason="Test skipped because clustalw2 executable not found")
    def test_fasta2select_ClustalW(self, tmpdir):
        """MDAnalysis.analysis.align: test fasta2select() with ClustalW (Issue 113)"""
        alnfile = str(tmpdir.join('alignmentprocessing.aln'))
        treefile = str(tmpdir.join('alignmentprocessing.dnd'))
        sel = align.fasta2select(self.seq, is_aligned=False,
                                 alnfilename=alnfile, treefilename=treefile)
        # numbers computed from alignment with clustalw 2.1 on Mac OS X
        # [orbeckst] length of the output strings, not residues or anything
        # real...
        assert len(
            sel['reference']) == 23080, "selection string has unexpected length"
        assert len(
            sel['mobile']) == 23090, "selection string has unexpected length"

def test_sequence_alignment():
    u = mda.Universe(PSF)
    reference = u.atoms
    mobile = u.select_atoms("resid 122-159")
    aln = align.sequence_alignment(mobile, reference)

    assert len(aln) == 5, "return value has wrong tuple size"

    seqA, seqB, score, begin, end = aln
    assert_equal(seqA, reference.residues.sequence(format="string"),
                 err_msg="reference sequence mismatch")
    assert mobile.residues.sequence(
        format="string") in seqB, "mobile sequence mismatch"
    assert_almost_equal(score, 54.6)
    assert_array_equal([begin, end], [0, reference.n_residues])<|MERGE_RESOLUTION|>--- conflicted
+++ resolved
@@ -156,7 +156,6 @@
         with pytest.raises(SelectionError):
             align.alignto(u, ref, select='all', match_atoms=False)
 
-<<<<<<< HEAD
     @pytest.mark.parametrize('subselection, expectation', [
         ('resname ALA and name CA', does_not_raise()),
         (mda.Universe(PSF, DCD).select_atoms('resname ALA and name CA'), does_not_raise()),
@@ -167,7 +166,7 @@
         with expectation:
             rmsd = align.alignto(universe, reference, subselection=subselection)
             assert_almost_equal(rmsd[1], 0.0, decimal=9)
-=======
+
     def test_no_atom_masses(self, universe):
         #if no masses are present
         u = mda.Universe.empty(6, 2, atom_resindex=[0, 0, 0, 1, 1, 1], trajectory=True)
@@ -180,8 +179,6 @@
         ref.add_TopologyAttr('masses')
         with pytest.warns(SelectionWarning):
             align.get_matching_atoms(u.atoms, ref.atoms)
-
->>>>>>> faebd3ed
 
 class TestAlign(object):
     @staticmethod
